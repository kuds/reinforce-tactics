--- conflicted
+++ resolved
@@ -87,14 +87,11 @@
     'gemini-1.5-flash',
     'gemini-1.5-flash-latest',
     'gemini-1.5-flash-8b',
-<<<<<<< HEAD
-=======
     # Gemini 1.0 (legacy)
     'gemini-1.0-pro',
     'gemini-pro',
     'gemini-3-pro-preview',
     'gemini-3-flash-preview',
->>>>>>> 1f6c1d11
 ]
 
 
